--- conflicted
+++ resolved
@@ -615,7 +615,6 @@
     let mut arch_vhdl: String = String::new();
 
     let components = generate_components(hdl)?;
-<<<<<<< HEAD
     let inferred_widths = infer_widths(hdl, &components, provider, &Vec::new())?;
     let port_names: HashSet<String> = hdl
         .ports
@@ -637,27 +636,6 @@
                         wire_width - &GenericWidth::Terminal(Terminal::Num(1))
                     )?
                 }
-=======
-
-    // NOTE: Modify this later to consider assignments
-    let assignments = gather_assignments(&hdl.parts);
-    let inferred_widths = infer_widths(hdl, &assignments, &components, provider, &Vec::new())?;
-    let port_names: HashSet<String> = hdl.ports.iter().map(|x| keyw(&x.name.value)).collect();
-
-    let print_signal = |wire_name: &String, wire_width: &GenericWidth| -> String {
-        let mut new_signal: String = String::new();
-        if !port_names.contains(&keyw(wire_name)) {
-            write!(&mut new_signal, "signal {} ", keyw(wire_name)).unwrap();
-            if let GenericWidth::Terminal(Terminal::Num(1)) = wire_width {
-                write!(&mut new_signal, ": std_logic;").unwrap();
-            } else {
-                write!(
-                    &mut new_signal,
-                    ": std_logic_vector({} downto 0);",
-                    wire_width - &GenericWidth::Terminal(Terminal::Num(1))
-                )
-                .unwrap();
->>>>>>> fb23618e
             }
 
             Ok(new_signal)
@@ -703,13 +681,7 @@
                         let sig = print_signal(
                             &mapping.wire.name,
                             &eval_expr(wire_width, &component_variables),
-<<<<<<< HEAD
                         )?;
-=======
-                        );
-
-                        // insert the evaluated signal into the signals for this component 
->>>>>>> fb23618e
                         signals.insert(sig);
                     }
 
