--- conflicted
+++ resolved
@@ -33,18 +33,11 @@
         uses: actions/checkout@v3
       - name: Build book
         run:
-<<<<<<< HEAD
-          cargo install wasm-pack &&
-          wasm-pack build --target web &&
-          cd docs && npm install &&
-          npm run build
-=======
           cargo install wasm-pack
           && wasm-pack build --target web
           && cd docs 
           && npm install
           && npm run build
->>>>>>> c7deab3a
       - name: Setup Pages
         uses: actions/configure-pages@v2
       - name: Upload artifact
